import numpy as np
import pandas as pd
from pandas import DataFrame
from verma_net_radiation import process_verma_net_radiation

<<<<<<< HEAD
from SZA import calculate_SZA_from_datetime
=======
from sun_angles import calculate_SZA_from_datetime
>>>>>>> f94b6302
from sentinel_tiles import sentinel_tiles
from koppengeiger import load_koppen_geiger


def process_verma_net_radiation_table(verma_net_radiation_inputs_df: DataFrame) -> DataFrame:
    SWin = np.array(verma_net_radiation_inputs_df.Rg)
    albedo = np.array(verma_net_radiation_inputs_df.albedo)
    ST_C = np.array(verma_net_radiation_inputs_df.ST_C)
    emissivity = np.array(verma_net_radiation_inputs_df.EmisWB)
    Ta_C = np.array(verma_net_radiation_inputs_df.Ta_C)
    RH = np.array(verma_net_radiation_inputs_df.RH)

    results = process_verma_net_radiation(
        SWin=SWin,
        albedo=albedo,
        ST_C=ST_C,
        emissivity=emissivity,
        Ta_C=Ta_C,
        RH=RH,
    )

    verma_net_radiation_outputs_df = verma_net_radiation_inputs_df.copy()

    for key, value in results.items():
        verma_net_radiation_outputs_df[key] = value

    return verma_net_radiation_outputs_df<|MERGE_RESOLUTION|>--- conflicted
+++ resolved
@@ -3,11 +3,7 @@
 from pandas import DataFrame
 from verma_net_radiation import process_verma_net_radiation
 
-<<<<<<< HEAD
-from SZA import calculate_SZA_from_datetime
-=======
 from sun_angles import calculate_SZA_from_datetime
->>>>>>> f94b6302
 from sentinel_tiles import sentinel_tiles
 from koppengeiger import load_koppen_geiger
 
@@ -15,7 +11,7 @@
 def process_verma_net_radiation_table(verma_net_radiation_inputs_df: DataFrame) -> DataFrame:
     SWin = np.array(verma_net_radiation_inputs_df.Rg)
     albedo = np.array(verma_net_radiation_inputs_df.albedo)
-    ST_C = np.array(verma_net_radiation_inputs_df.ST_C)
+    ST_C = np.array(verma_net_radiation_inputs_df.LST - 273.15)
     emissivity = np.array(verma_net_radiation_inputs_df.EmisWB)
     Ta_C = np.array(verma_net_radiation_inputs_df.Ta_C)
     RH = np.array(verma_net_radiation_inputs_df.RH)
